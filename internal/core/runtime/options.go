package runtime

import (
	"errors"
	"io"
	"os"
	"strings"
	"time"
)

// RuntimeOptions configures the Go runtime wrapper. It mirrors the top level
// knobs exposed by the TypeScript runtime while keeping room for Go specific
// ergonomics like injecting alternative readers or writers during tests.
type RuntimeOptions struct {
	APIKey              string
	Model               string
	ReasoningEffort     string
	SystemPromptAugment string
	AmnesiaAfterPasses  int

	// MaxContextTokens defines the soft cap for the conversation history. When
	// the estimated usage exceeds CompactWhenPercent of this value, older
	// messages are summarized to stay within the budget.
	MaxContextTokens int
	// CompactWhenPercent controls when the compactor kicks in. Values are in
	// the 0-1 range (e.g. 0.85 triggers when the history is ~85% full).
	CompactWhenPercent float64

	// InputBuffer controls the capacity of the input channel. The default is
	// tuned for interactive usage where only a handful of messages are
	// pending at any given time.
	InputBuffer int
	// OutputBuffer controls the capacity of the output channel.
	OutputBuffer int

	// InputReader allows swapping stdin during tests.
	InputReader io.Reader
	// OutputWriter can be redirected for tests or alternative hosts.
	OutputWriter io.Writer

	// DisableInputReader prevents Run from consuming stdin. Useful when the
	// host application pushes values into the Inputs queue directly.
	DisableInputReader bool
	// DisableOutputForwarding prevents Run from printing to stdout and is
	// helpful when the host listens to Outputs directly.
	DisableOutputForwarding bool

	// EmitTimeout guards against blocking forever when no consumer drains the
	// output channel. Zero means wait indefinitely.
	EmitTimeout time.Duration

	// ExitCommands are matched (case-insensitive) by the default input
	// reader to trigger a graceful shutdown.
	ExitCommands []string

	// InternalCommands registers agent scoped commands that bypass the host
	// shell. The key is the command name, matched case-insensitively.
	InternalCommands map[string]InternalCommandHandler
}

// setDefaults applies reasonable defaults that match the behaviour of the
// TypeScript runtime while keeping Go specific knobs optional.
func (o *RuntimeOptions) setDefaults() {
	if o.Model == "" {
		o.Model = "gpt-4.1"
	}
<<<<<<< HEAD
	if o.AmnesiaAfterPasses < 0 {
		o.AmnesiaAfterPasses = 0
=======
	if o.MaxContextTokens <= 0 || o.CompactWhenPercent <= 0 {
		if budget, ok := defaultModelContextBudgets[strings.ToLower(o.Model)]; ok {
			if o.MaxContextTokens <= 0 {
				o.MaxContextTokens = budget.MaxTokens
			}
			if o.CompactWhenPercent <= 0 {
				o.CompactWhenPercent = budget.CompactWhenPercent
			}
		}
	}
	if o.MaxContextTokens <= 0 {
		o.MaxContextTokens = 128000
	}
	if o.CompactWhenPercent <= 0 {
		o.CompactWhenPercent = 0.85
>>>>>>> 93a6758e
	}
	if o.InputBuffer <= 0 {
		o.InputBuffer = 4
	}
	if o.OutputBuffer <= 0 {
		o.OutputBuffer = 16
	}
	if o.InputReader == nil {
		o.InputReader = os.Stdin
	}
	if o.OutputWriter == nil {
		o.OutputWriter = os.Stdout
	}
	if len(o.ExitCommands) == 0 {
		o.ExitCommands = []string{"exit", "quit", "/exit", "/quit"}
	}
}

// validate performs lightweight validation of user supplied options.
func (o *RuntimeOptions) validate() error {
	if o.APIKey == "" {
		return errors.New("OPENAI_API_KEY is required")
	}
	return nil
}<|MERGE_RESOLUTION|>--- conflicted
+++ resolved
@@ -64,10 +64,10 @@
 	if o.Model == "" {
 		o.Model = "gpt-4.1"
 	}
-<<<<<<< HEAD
+
 	if o.AmnesiaAfterPasses < 0 {
 		o.AmnesiaAfterPasses = 0
-=======
+  }
 	if o.MaxContextTokens <= 0 || o.CompactWhenPercent <= 0 {
 		if budget, ok := defaultModelContextBudgets[strings.ToLower(o.Model)]; ok {
 			if o.MaxContextTokens <= 0 {
@@ -83,7 +83,6 @@
 	}
 	if o.CompactWhenPercent <= 0 {
 		o.CompactWhenPercent = 0.85
->>>>>>> 93a6758e
 	}
 	if o.InputBuffer <= 0 {
 		o.InputBuffer = 4
